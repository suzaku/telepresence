--- conflicted
+++ resolved
@@ -709,42 +709,6 @@
 
 	i.show.Println("-> Automatically configuring TLS")
 
-<<<<<<< HEAD
-=======
-	// Attempt to grab a reasonable default for the user's email address
-	defaultEmail, err := i.Capture("get email", true, "", "git", "config", "--global", "user.email")
-	if err != nil {
-		i.log.Print(err)
-		defaultEmail = ""
-	} else {
-		defaultEmail = strings.TrimSpace(defaultEmail)
-		if !validEmailAddress.MatchString(defaultEmail) {
-			defaultEmail = ""
-		}
-	}
-
-	// Ask for the user's email address
-	i.show.Println()
-	i.ShowWrapped(emailAsk)
-	// Do the goroutine dance to let the user hit Ctrl-C at the email prompt
-	gotEmail := make(chan (string))
-	var emailAddress string
-	go func() {
-		gotEmail <- getEmailAddress(defaultEmail, i.log)
-		close(gotEmail)
-	}()
-	select {
-	case emailAddress = <-gotEmail:
-		// Continue
-	case <-i.ctx.Done():
-		fmt.Println()
-		return errors.New("Interrupted")
-	}
-	i.show.Println()
-
-	i.log.Printf("Using email address %q", emailAddress)
-
->>>>>>> f7cb3f28
 	// Send a request to acquire a DNS name for this cluster's load balancer
 	regURL := "https://metriton.datawire.io/register-domain"
 	regData := &registration{Email: emailAddress}
