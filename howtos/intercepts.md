---
description: "Start using Telepresence in your own environment. Follow these steps to intercept your service in your cluster."
---

import Alert from '@material-ui/lab/Alert';
import QSTabs from '../quick-start/qs-tabs'
import QSCards from '../quick-start/qs-cards'

# Intercept a service in your own environment

<div class="docs-article-toc">
<h3>Contents</h3>

* [Prerequisites](#prerequisites)
* [1. Install the Telepresence CLI](#1-install-the-telepresence-cli)
* [2. Test Telepresence](#2-test-telepresence)
* [3. Intercept your service](#3-intercept-your-service)
* [4. Create a preview URL to only intercept certain requests to your service](#4-create-a-preview-url-to-only-intercept-certain-requests-to-your-service)
* [What's next?](#img-classos-logo-srcimageslogopng-whats-next)

</div>

<Alert severity="info">For a detailed walk-though on creating intercepts using our sample app, follow the <a href="../../quick-start/qs-node/">quick start guide</a>.</Alert>

## Prerequisites
You’ll need [`kubectl`](https://kubernetes.io/docs/tasks/tools/install-kubectl/) or `oc` installed
and set up
([Linux](https://kubernetes.io/docs/tasks/tools/install-kubectl-linux/#verify-kubectl-configuration) /
 [macOS](https://kubernetes.io/docs/tasks/tools/install-kubectl-macos/#verify-kubectl-configuration) /
 [Windows](https://kubernetes.io/docs/tasks/tools/install-kubectl-windows/#verify-kubectl-configuration))
to use a Kubernetes cluster, preferably an empty test cluster.  This
document uses `kubectl` in all example commands, but OpenShift
users should have no problem substituting in the `oc` command instead.

If you have used Telepresence previously, please first reset your Telepresence deployment with:
`telepresence uninstall --everything`.

This guide assumes you have a Kubernetes deployment and service accessible publicly by an ingress controller and that you can run a copy of that service on your laptop.

## 1. Install the Telepresence CLI

<QSTabs/>

## 2. Test Telepresence

Telepresence connects your local workstation to a remote Kubernetes cluster.

1. Connect to the cluster:
   `telepresence connect`

  ```
  $ telepresence connect

    Launching Telepresence Daemon
    ...
    Connected to context default (https://<cluster public IP>)
  ```

  <Alert severity="info">
    macOS users: If you receive an error when running Telepresence that the developer cannot be verified, open
    <br />
    <strong>System Preferences → Security & Privacy → General</strong>.
    <br />
    Click <strong>Open Anyway</strong> at the bottom to bypass the security block. Then retry the <code>telepresence connect</code> command.
  </Alert>

2. Test that Telepresence is working properly by connecting to the Kubernetes API server:
   `curl -ik https://kubernetes.default`

  <Alert severity="info">
    <strong>Didn't work?</strong> Make sure you are using Telepresence 2.0.3 or greater, check with <code>telepresence version</code> and upgrade <a href="../../install/upgrade/">here</a> if needed.
  </Alert>

  ```
  $ curl -ik https://kubernetes.default

    HTTP/1.1 401 Unauthorized
    Cache-Control: no-cache, private
    Content-Type: application/json
    ...

  ```
<Alert severity="info">
    The 401 response is expected.  What's important is that you were able to contact the API.
</Alert>

<Alert severity="success">
    <strong>Congratulations!</strong> You’ve just accessed your remote Kubernetes API server as if you were on the same network! With Telepresence, you’re able to use any tool that you have locally to connect to any service in the cluster.
</Alert>

## 3. Intercept your service

In this section, we will go through the steps required for you to intercept all traffic going to a service in your cluster and route it to your local environment instead.

1. List the services that you can intercept with `telepresence list` and make sure the one you want to intercept is listed.

    For example, this would confirm that `example-service` can be intercepted by Telepresence:
    ```
    $ telepresence list

    ...
    example-service: ready to intercept (traffic-agent not yet installed)
    ...
    ```

2. Get the name of the port you want to intercept on your service:
  `kubectl get service <service name> --output yaml`.

    For example, this would show that the port `80` is named `http` in the `example-service`:

    ```
    $ kubectl get service example-service --output yaml

    ...
      ports:
      - name: http
        port: 80
        protocol: TCP
        targetPort: http
    ...
    ```

3. Intercept all traffic going to the service in your cluster:
    `telepresence intercept <service-name> --port <local-port>[:<remote-port>] --env-file <path-to-env-file>`.

   - For the `--port` argument, specify the port on which your local instance of your service will be running.
     - If the service you are intercepting exposes more than one port, specify the one you want to intercept after a colon.
   - For the `--env-file` argument, specify the path to a file on which Telepresence should write the environment variables that your service is currently running with. This is going to be useful as we start our service.

   For the example below, Telepresence will intercept traffic going to service `example-service` so that requests reaching it on port `http` in the cluster get routed to `8080` on the workstation and write the environment variables of the service to `~/example-service-intercept.env`.

   ```
   $ telepresence intercept example-service --port 8080:http --env-file ~/example-service-intercept.env

     Using Deployment example-service
     intercepted
         Intercept name: example-service
         State         : ACTIVE
         Workload kind : Deployment
         Destination   : 127.0.0.1:8080
         Intercepting  : all TCP connections
   ```

4. Start your local environment using the environment variables retrieved in the previous step.<a name="start-local-instance"></a>

  Here are a few options to pass the environment variables to your local process:
   - with `docker run`, provide the path to the file using the [`--env-file` argument](https://docs.docker.com/engine/reference/commandline/run/#set-environment-variables--e---env---env-file)
   - with JetBrains IDE (IntelliJ, WebStorm, PyCharm, GoLand, etc.) use the [EnvFile plugin](https://plugins.jetbrains.com/plugin/7861-envfile)
   - with Visual Studio Code, specify the path to the environment variables file in the `envFile` field of your configuration

5. Query the environment in which you intercepted a service the way you usually would and see your local instance being invoked.

  <Alert severity="info">
      <strong>Didn't work?</strong> Make sure the port you're listening on matches the one specified when   creating your intercept.
  </Alert>

<Alert severity="success">
    <strong>Congratulations!</strong> All the traffic usually going to your Kubernetes Service is now being routed to your local environment!
</Alert>

You can now:
- Make changes on the fly and see them reflected when interacting with your Kubernetes environment.
- Query services only exposed in your cluster's network.
- Set breakpoints in your IDE to investigate bugs.

## 4. Create a preview URL to only intercept certain requests to your service

<<<<<<< HEAD
When working on a development environment with multiple engineers, you don't want your intercepts to impact your
teammates. Ambassador Cloud automatically generates a preview URL when creating an intercept if you are logged in. By
doing so, Telepresence can route only the requests coming from that preview URL to your local environment; the rest will
be routed to your cluster as usual.
=======
When working on a development environment with multiple engineers, you
don't want your intercepts to impact your teammates.  If you are
[logged in](../../reference/client/login/), then when creating an
intercept, by default Telpresence will automatically talk to
Ambassador Cloud to generate a preview URL.  By doing so, Telepresence
can route only the requests coming from that preview URL to your local
environment; the rest will be routed to your cluster as usual.
>>>>>>> 0dc896ae

1. Clean up your previous intercept by removing it:
`telepresence leave <service name>`

<<<<<<< HEAD
2. Login to Ambassador Cloud, a web interface for managing and sharing preview URLs:
`telepresence login`

  ```
  $ telepresence login

     Launching browser authentication flow...
     <browser opens, login and choose your org>
     Login successful.
   ```

=======
2. Log in to Ambassador Cloud, a web interface for managing and
   sharing preview URLs:

   ```console
   $ telepresence login
   Launching browser authentication flow...
   <web browser opens, log in and choose your organization>
   Login successful.
   ```

   If you are in an environment where Telepresence cannot launch a
   local browser for you to interact with, you will need to pass the
   [`--apikey` flag to `telepresence
   login`](../../reference/client/login/).

>>>>>>> 0dc896ae
3. Start the intercept again:
`telepresence intercept <service-name> --port <local-port>[:<remote-port>] --env-file <path-to-env-file>`

   You will be asked for the following information:
   1. **Ingress layer 3 address**: This would usually be the internal address of your ingress controller in the format `<service name>.namespace`. For example, if you have a service `ambassador-edge-stack` in the `ambassador` namespace, you would enter `ambassador-edge-stack.ambassador`.
   2. **Ingress port**: The port on which your ingress controller is listening (often 80 for non-TLS and 443 for TLS).
   3. **Ingress TLS encryption**: Whether the ingress controller is expecting TLS communication on the specified port.
   4. **Ingress layer 5 hostname**: If your ingress controller routes traffic based on a domain name (often using the `Host` HTTP header), this is the value you would need to enter here.

    <Alert severity="info">
        Telepresence supports any ingress controller, not just <a href="/docs/edge-stack/latest/tutorials/getting-started/">Ambassador Edge Stack</a>.
    </Alert>

   For the example below, you will create a preview URL that will send traffic to the `ambassador` service in the `ambassador` namespace on port `443` using TLS encryption and setting the `Host` HTTP header to `dev-environment.edgestack.me`:

   ```
   $ telepresence intercept example-service --port 8080:http --env-file ~/example-service-intercept.env

     To create a preview URL, telepresence needs to know how cluster
     ingress works for this service.  Please Confirm the ingress to use.

     1/4: What's your ingress' layer 3 (IP) address?
          You may use an IP address or a DNS name (this is usually a
          "service.namespace" DNS name).

            [default: -]: ambassador.ambassador

     2/4: What's your ingress' layer 4 address (TCP port number)?

            [default: -]: 443

     3/4: Does that TCP port on your ingress use TLS (as opposed to cleartext)?

            [default: n]: y

     4/4: If required by your ingress, specify a different layer 5 hostname
          (TLS-SNI, HTTP "Host" header) to access this service.

            [default: ambassador.ambassador]: dev-environment.edgestack.me

     Using Deployment example-service
     intercepted
         Intercept name         : example-service
         State                  : ACTIVE
         Workload kind          : Deployment
         Destination            : 127.0.0.1:8080
         Service Port Identifier: http
         Intercepting           : HTTP requests that match all of:
           header("x-telepresence-intercept-id") ~= regexp("<intercept id>:example-service")
         Preview URL            : https://<random domain name>.preview.edgestack.me
         Layer 5 Hostname       : dev-environment.edgestack.me
   ```

4. Start your local service as <a href="#start-local-instance">in the previous step</a>.

5. Go to the preview URL printed after doing the intercept and see that your local service is processing the request.

    <Alert severity="info">
    <strong>Didn't work?</strong> It might be because you have services in between your ingress controller and the service you are intercepting that do not propagate the <code>x-telepresence-intercept-id</code> HTTP Header. Read more on <a href="../../concepts/context-prop">context propagation</a>.
    </Alert>

6. Make a request on the URL you would usually query for that environment.  The request should not be routed to your laptop.

   Normal traffic coming into the cluster through the Ingress (i.e. not coming from the preview URL) will route to services in the cluster like normal.

<Alert severity="success">
    <strong>Congratulations!</strong> You have now only intercepted traffic coming from your preview URL, without impacting your teammates.
</Alert>

You can now:
- Make changes on the fly and see them reflected when interacting with your Kubernetes environment.
- Query services only exposed in your cluster's network.
- Set breakpoints in your IDE to investigate bugs.

...and all of this <strong>without impacting your teammates!</strong>
## <img class="os-logo" src="../../images/logo.png"/> What's Next?

<QSCards/><|MERGE_RESOLUTION|>--- conflicted
+++ resolved
@@ -165,12 +165,6 @@
 
 ## 4. Create a preview URL to only intercept certain requests to your service
 
-<<<<<<< HEAD
-When working on a development environment with multiple engineers, you don't want your intercepts to impact your
-teammates. Ambassador Cloud automatically generates a preview URL when creating an intercept if you are logged in. By
-doing so, Telepresence can route only the requests coming from that preview URL to your local environment; the rest will
-be routed to your cluster as usual.
-=======
 When working on a development environment with multiple engineers, you
 don't want your intercepts to impact your teammates.  If you are
 [logged in](../../reference/client/login/), then when creating an
@@ -178,24 +172,10 @@
 Ambassador Cloud to generate a preview URL.  By doing so, Telepresence
 can route only the requests coming from that preview URL to your local
 environment; the rest will be routed to your cluster as usual.
->>>>>>> 0dc896ae
 
 1. Clean up your previous intercept by removing it:
 `telepresence leave <service name>`
 
-<<<<<<< HEAD
-2. Login to Ambassador Cloud, a web interface for managing and sharing preview URLs:
-`telepresence login`
-
-  ```
-  $ telepresence login
-
-     Launching browser authentication flow...
-     <browser opens, login and choose your org>
-     Login successful.
-   ```
-
-=======
 2. Log in to Ambassador Cloud, a web interface for managing and
    sharing preview URLs:
 
@@ -211,7 +191,6 @@
    [`--apikey` flag to `telepresence
    login`](../../reference/client/login/).
 
->>>>>>> 0dc896ae
 3. Start the intercept again:
 `telepresence intercept <service-name> --port <local-port>[:<remote-port>] --env-file <path-to-env-file>`
 
