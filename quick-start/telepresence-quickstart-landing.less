@import '~@src/components/Layout/vars.less';

<<<<<<< HEAD
.telepresence-quickstart-landing {
  font-family: @InterFont;
  color: @black;
  margin: 0 auto 140px;
  max-width: @docs-max-width;
  min-width: @docs-min-width;

  h1 {
    color: @blue-dark;
    font-weight: normal;
    letter-spacing: 0.25px;
    font-size: 33px;
  }
  p {
    font-size: 0.875rem;
    line-height: 24px;
    margin: 0;
    padding: 0;
  }

  .demo-cluster-container {
    display: grid;
    margin: 40px 0;
    grid-template-columns: repeat(2, 1fr);
    column-gap: 40px;
    @media screen and (max-width: 720px) {
      grid-template-columns: repeat(1, 1fr);
      row-gap: 50px;
    }
  }
  .main-title-container {
    display: flex;
    flex-direction: column;
    align-items: center;
    p {
      text-align: center;
      font-size: 0.875rem;
    }
  }
  h2.title {
    font-size: 1.5rem;
=======
.doc-body .telepresence-quickstart-landing {
    font-family: @InterFont;
>>>>>>> f86abd3b
    color: @black;
    font-weight: normal;
    margin: 0 0 10px 0;
    padding: 0;
    &.underlined {
      padding-bottom: 2px;
      border-bottom: 3px solid @grey-separator;
      text-align: center;
    }
    strong {
      font-weight: 600;
    }
  }
  .reading-time {
    color: #7C7C87;
    margin: 0;
  }
  .get-started {
    font-size: 0.875rem;
    font-weight: 600;
    letter-spacing: 1.25px;
    display: flex;
    align-items: center;
    margin: 20px 20px 10px;
    text-decoration: none;
    &.green {
      color: @green;
    }
    &.green:hover {
      color: @green-dark;
    }
    &.blue {
      color: @blue;
    }
    &.blue:hover {
      color: @blue-dark;
    }
  }

  .box-container {
    border: 1.5px solid @grey-separator;
    border-radius: 5px;
    padding: 10px;
    position: relative;
    &::before {
      content: "";
      position: absolute;
      width: 14px;
      height: 14px;
      border-radius: 50%;
      top: 0;
      left: 50%;
      transform: translate(-50%, -50%);
    }
    &.green::before{
      background: @green;
      box-shadow: 0 0 0 5px #00C05B45;
    }
    &.blue::before {
      background: @blue;
      box-shadow: 0 0 0 5px #0066FF45;
    }
    p {
      font-size: 0.875rem;
      line-height: 24px;
      padding: 0;
    }
  }
  .connector-container {
    display: flex;
    justify-content: center;
    span {
      background: @grey-separator;
      width: 1.5px;
      height: 37px;
    }
  }

  .telepresence-video {
    border: 2px solid @grey-separator;
    box-shadow: -6px 12px 0px fade(@black, 12%);
    border-radius: 8px;
    padding: 20px;
    h2.telepresence-video-title {
      padding: 0;
      margin: 0;
    }

    strong {
      color: @blue;
    }
  }

  .video-section {
    display: grid;
    grid-template-columns: 1fr 2fr;
    column-gap: 10px;
    @media screen and (max-width: 1400px) {
      grid-template-columns: 1fr;
    }
    ul {
      font-size: 14px;
      margin: 0 10px 6px 0;
    }
    .video-container {
      position: relative;
      padding-bottom: 56.25%; // 16:9 aspect ratio
      height: 0;
      iframe {
        position: absolute;
        top: 0;
        left: 0;
        width: 100%;
        height: 100%;
      }
    }
  }
}<|MERGE_RESOLUTION|>--- conflicted
+++ resolved
@@ -1,166 +1,148 @@
 @import '~@src/components/Layout/vars.less';
 
-<<<<<<< HEAD
-.telepresence-quickstart-landing {
-  font-family: @InterFont;
-  color: @black;
-  margin: 0 auto 140px;
-  max-width: @docs-max-width;
-  min-width: @docs-min-width;
-
-  h1 {
-    color: @blue-dark;
-    font-weight: normal;
-    letter-spacing: 0.25px;
-    font-size: 33px;
-  }
-  p {
-    font-size: 0.875rem;
-    line-height: 24px;
-    margin: 0;
-    padding: 0;
-  }
-
-  .demo-cluster-container {
-    display: grid;
-    margin: 40px 0;
-    grid-template-columns: repeat(2, 1fr);
-    column-gap: 40px;
-    @media screen and (max-width: 720px) {
-      grid-template-columns: repeat(1, 1fr);
-      row-gap: 50px;
-    }
-  }
-  .main-title-container {
-    display: flex;
-    flex-direction: column;
-    align-items: center;
-    p {
-      text-align: center;
-      font-size: 0.875rem;
-    }
-  }
-  h2.title {
-    font-size: 1.5rem;
-=======
 .doc-body .telepresence-quickstart-landing {
     font-family: @InterFont;
->>>>>>> f86abd3b
     color: @black;
-    font-weight: normal;
-    margin: 0 0 10px 0;
-    padding: 0;
-    &.underlined {
-      padding-bottom: 2px;
-      border-bottom: 3px solid @grey-separator;
-      text-align: center;
-    }
-    strong {
-      font-weight: 600;
-    }
-  }
-  .reading-time {
-    color: #7C7C87;
-    margin: 0;
-  }
-  .get-started {
-    font-size: 0.875rem;
-    font-weight: 600;
-    letter-spacing: 1.25px;
-    display: flex;
-    align-items: center;
-    margin: 20px 20px 10px;
-    text-decoration: none;
-    &.green {
-      color: @green;
-    }
-    &.green:hover {
-      color: @green-dark;
-    }
-    &.blue {
-      color: @blue;
-    }
-    &.blue:hover {
-      color: @blue-dark;
-    }
-  }
+    margin: 0 auto 140px;
+    max-width: @docs-max-width;
+    min-width: @docs-min-width;
 
-  .box-container {
-    border: 1.5px solid @grey-separator;
-    border-radius: 5px;
-    padding: 10px;
-    position: relative;
-    &::before {
-      content: "";
-      position: absolute;
-      width: 14px;
-      height: 14px;
-      border-radius: 50%;
-      top: 0;
-      left: 50%;
-      transform: translate(-50%, -50%);
-    }
-    &.green::before{
-      background: @green;
-      box-shadow: 0 0 0 5px #00C05B45;
-    }
-    &.blue::before {
-      background: @blue;
-      box-shadow: 0 0 0 5px #0066FF45;
-    }
-    p {
-      font-size: 0.875rem;
-      line-height: 24px;
-      padding: 0;
-    }
-  }
-  .connector-container {
-    display: flex;
-    justify-content: center;
-    span {
-      background: @grey-separator;
-      width: 1.5px;
-      height: 37px;
-    }
-  }
-
-  .telepresence-video {
-    border: 2px solid @grey-separator;
-    box-shadow: -6px 12px 0px fade(@black, 12%);
-    border-radius: 8px;
-    padding: 20px;
-    h2.telepresence-video-title {
-      padding: 0;
-      margin: 0;
+    h1,
+    h2 {
+        color: @blue-dark;
+        font-style: normal;
+        font-weight: normal;
+        letter-spacing: 0.25px;
     }
 
-    strong {
-      color: @blue;
+    h1 {
+        font-size: 33px;
+        line-height: 40px;
+
+        svg {
+            vertical-align: text-bottom;
+        }
     }
-  }
 
-  .video-section {
-    display: grid;
-    grid-template-columns: 1fr 2fr;
-    column-gap: 10px;
-    @media screen and (max-width: 1400px) {
-      grid-template-columns: 1fr;
+    h2 {
+        font-size: 23px;
+        line-height: 33px;
+        margin: 0 0 1rem;
+
+        .highlight-mark {
+            background: transparent;
+            color: @blue-dark;
+            background: -moz-linear-gradient(top,  transparent 0%, transparent 60%, fade(@blue-electric, 15%) 60%, fade(@blue-electric, 15%) 100%);
+            background: -webkit-gradient(linear, left top, left bottom, color-stop(0%,transparent), color-stop(60%,transparent), color-stop(60%,fade(@blue-electric, 15%)), color-stop(100%,fade(@blue-electric, 15%)));
+            background: -webkit-linear-gradient(top,  transparent 0%,transparent 60%,fade(@blue-electric, 15%) 60%,fade(@blue-electric, 15%) 100%);
+            background: -o-linear-gradient(top,  transparent 0%,transparent 60%,fade(@blue-electric, 15%) 60%,fade(@blue-electric, 15%) 100%);
+            background: -ms-linear-gradient(top,  transparent 0%,transparent 60%,fade(@blue-electric, 15%) 60%,fade(@blue-electric, 15%) 100%);
+            background: linear-gradient(to bottom,  transparent 0%,transparent 60%,fade(@blue-electric, 15%) 60%,fade(@blue-electric, 15%) 100%);
+            filter: progid:DXImageTransform.Microsoft.gradient( startColorstr='transparent', endColorstr='fade(@blue-electric, 15%)',GradientType=0 );
+            padding: 0 3px;
+            margin: 0 .1em 0 0;
+        }
     }
-    ul {
-      font-size: 14px;
-      margin: 0 10px 6px 0;
+
+    .telepresence-choice {
+        background: @white;
+        border: 2px solid @grey-separator;
+        box-shadow: -6px 12px 0px fade(@black, 12%);
+        border-radius: 8px;
+        padding: 20px;
+
+        strong {
+            color: @blue;
+        }
     }
-    .video-container {
-      position: relative;
-      padding-bottom: 56.25%; // 16:9 aspect ratio
-      height: 0;
-      iframe {
-        position: absolute;
-        top: 0;
-        left: 0;
+
+    .telepresence-choice-wrapper {
+        border-bottom: solid 1px @grey-separator;
+        column-gap: 60px;
+        display: inline-grid;
+        grid-template-columns: repeat(2, 1fr);
+        margin: 20px 0 50px;
+        padding: 0 0 62px;
         width: 100%;
-        height: 100%;
-      }
+
+        .telepresence-choice {
+            ol {
+                li {
+                    font-size: 14px;
+                }
+            }
+
+            .get-started-button {
+                background-color: @green;
+                border-radius: 5px;
+                color: @white;
+                display: inline-flex;
+                font-style: normal;
+                font-weight: 600;
+                font-size: 14px;
+                line-height: 24px;
+                margin: 0 0 15px 5px;
+                padding: 13px 20px;
+                align-items: center;
+                letter-spacing: 1.25px;
+                text-decoration: none;
+                text-transform: uppercase;
+                transition: background-color 200ms linear 0ms;
+
+                svg {
+                    fill: @white;
+                    height: 20px;
+                    width: 20px;
+                }
+
+                &:hover {
+                    background-color: @green-dark;
+                    text-decoration: none;
+                }
+            }
+
+
+            p {
+                font-style: normal;
+                font-weight: normal;
+                font-size: 16px;
+                line-height: 26px;
+                letter-spacing: 0.5px;
+            }
+        }
     }
-  }
+
+    .video-wrapper {
+        display: flex;
+        flex-direction: row;
+
+        ul {
+            li {
+                font-size: 14px;
+                margin: 0 10px 10px 0;
+            }
+        }
+
+        div {
+            &.video-container {
+                flex: 1 1 70%;
+                position: relative;
+                width: 100%;
+                padding-bottom: 39.375%;
+
+                .video {
+                    position: absolute;
+                    top: 0;
+                    left: 0;
+                    width: 100%;
+                    height: 100%;
+                    border: 0;
+                }
+            }
+
+            &.description {
+                flex: 0 1 30%;
+            }
+        }
+    }
 }